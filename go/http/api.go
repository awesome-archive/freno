--- conflicted
+++ resolved
@@ -134,8 +134,8 @@
 	appName := ps.ByName("app")
 	metricResult, threshold := api.throttler.AppRequestMetricResult(appName, metricResultFunc)
 	value, err := metricResult.Get()
-<<<<<<< HEAD
-	statusCode := http.StatusInternalServerError
+
+  statusCode := http.StatusInternalServerError // 500
 
 	defer func(appName string, statusCode *int) {
 		go func() {
@@ -148,11 +148,7 @@
 		}()
 	}(appName, &statusCode)
 
-=======
-
-	statusCode := http.StatusInternalServerError // 500
->>>>>>> 67b3214f
-	if err == base.AppDeniedError {
+  if err == base.AppDeniedError {
 		// app specifically not allowed to get metrics
 		statusCode = http.StatusExpectationFailed // 417
 	} else if err == base.NoSuchMetricError {
