/*
   Copyright 2017 GitHub Inc.
	 See https://github.com/github/freno/blob/master/LICENSE
*/

package throttle

import (
	"net/http"
	"testing"

	"github.com/github/freno/go/base"
	"github.com/github/freno/go/mysql"

	"github.com/outbrain/golib/log"
	test "github.com/outbrain/golib/tests"
)

var (
	key1 = mysql.InstanceKey{Hostname: "10.0.0.1", Port: 3306}
	key2 = mysql.InstanceKey{Hostname: "10.0.0.2", Port: 3306}
	key3 = mysql.InstanceKey{Hostname: "10.0.0.3", Port: 3306}
	key4 = mysql.InstanceKey{Hostname: "10.0.0.4", Port: 3306}
	key5 = mysql.InstanceKey{Hostname: "10.0.0.5", Port: 3306}
)

func init() {
	log.SetLevel(log.ERROR)
}

func TestAggregateMySQLProbesNoErrors(t *testing.T) {
	clusterName := "c0"
	instanceResultsMap := mysql.InstanceMetricResultMap{
		key1: base.NewSimpleMetricResult(1.2),
		key2: base.NewSimpleMetricResult(1.7),
		key3: base.NewSimpleMetricResult(0.3),
		key4: base.NewSimpleMetricResult(0.6),
		key5: base.NewSimpleMetricResult(1.1),
	}
	clusterInstanceHttpCheckResultMap := mysql.ClusterInstanceHttpCheckResultMap{
		mysql.MySQLHttpCheckHashKey(clusterName, &key1): http.StatusOK,
		mysql.MySQLHttpCheckHashKey(clusterName, &key2): http.StatusOK,
		mysql.MySQLHttpCheckHashKey(clusterName, &key3): http.StatusOK,
		mysql.MySQLHttpCheckHashKey(clusterName, &key4): http.StatusOK,
		mysql.MySQLHttpCheckHashKey(clusterName, &key5): http.StatusOK,
	}
	var probes mysql.Probes = map[mysql.InstanceKey](*mysql.Probe){}
	for key := range instanceResultsMap {
		probes[key] = &mysql.Probe{Key: key}
	}
	{
<<<<<<< HEAD
		worstMetric := aggregateMySQLProbes(&probes, clusterName, instanceResultsMap, clusterInstanceHttpCheckResultMap, 0, false)
=======
		worstMetric := aggregateMySQLProbes(&probes, clusterName, instanceResultsMap, clusterInstanceHttpCheckResultMap, 0, 0)
>>>>>>> 60c0d72b
		value, err := worstMetric.Get()
		test.S(t).ExpectNil(err)
		test.S(t).ExpectEquals(value, 1.7)
	}
	{
<<<<<<< HEAD
		worstMetric := aggregateMySQLProbes(&probes, clusterName, instanceResultsMap, clusterInstanceHttpCheckResultMap, 1, false)
=======
		worstMetric := aggregateMySQLProbes(&probes, clusterName, instanceResultsMap, clusterInstanceHttpCheckResultMap, 1, 0)
>>>>>>> 60c0d72b
		value, err := worstMetric.Get()
		test.S(t).ExpectNil(err)
		test.S(t).ExpectEquals(value, 1.2)
	}
	{
<<<<<<< HEAD
		worstMetric := aggregateMySQLProbes(&probes, clusterName, instanceResultsMap, clusterInstanceHttpCheckResultMap, 2, false)
=======
		worstMetric := aggregateMySQLProbes(&probes, clusterName, instanceResultsMap, clusterInstanceHttpCheckResultMap, 2, 0)
>>>>>>> 60c0d72b
		value, err := worstMetric.Get()
		test.S(t).ExpectNil(err)
		test.S(t).ExpectEquals(value, 1.1)
	}
	{
<<<<<<< HEAD
		worstMetric := aggregateMySQLProbes(&probes, clusterName, instanceResultsMap, clusterInstanceHttpCheckResultMap, 3, false)
=======
		worstMetric := aggregateMySQLProbes(&probes, clusterName, instanceResultsMap, clusterInstanceHttpCheckResultMap, 3, 0)
>>>>>>> 60c0d72b
		value, err := worstMetric.Get()
		test.S(t).ExpectNil(err)
		test.S(t).ExpectEquals(value, 0.6)
	}
	{
<<<<<<< HEAD
		worstMetric := aggregateMySQLProbes(&probes, clusterName, instanceResultsMap, clusterInstanceHttpCheckResultMap, 4, false)
=======
		worstMetric := aggregateMySQLProbes(&probes, clusterName, instanceResultsMap, clusterInstanceHttpCheckResultMap, 4, 0)
>>>>>>> 60c0d72b
		value, err := worstMetric.Get()
		test.S(t).ExpectNil(err)
		test.S(t).ExpectEquals(value, 0.3)
	}
	{
<<<<<<< HEAD
		worstMetric := aggregateMySQLProbes(&probes, clusterName, instanceResultsMap, clusterInstanceHttpCheckResultMap, 5, false)
=======
		worstMetric := aggregateMySQLProbes(&probes, clusterName, instanceResultsMap, clusterInstanceHttpCheckResultMap, 5, 0)
>>>>>>> 60c0d72b
		value, err := worstMetric.Get()
		test.S(t).ExpectNil(err)
		test.S(t).ExpectEquals(value, 0.3)
	}
}

func TestAggregateMySQLProbesNoErrorsIgnoreHostsThreshold(t *testing.T) {
	clusterName := "c0"
	instanceResultsMap := mysql.InstanceMetricResultMap{
		key1: base.NewSimpleMetricResult(1.2),
		key2: base.NewSimpleMetricResult(1.7),
		key3: base.NewSimpleMetricResult(0.3),
		key4: base.NewSimpleMetricResult(0.6),
		key5: base.NewSimpleMetricResult(1.1),
	}
	clusterInstanceHttpCheckResultMap := mysql.ClusterInstanceHttpCheckResultMap{
		mysql.MySQLHttpCheckHashKey(clusterName, &key1): http.StatusOK,
		mysql.MySQLHttpCheckHashKey(clusterName, &key2): http.StatusOK,
		mysql.MySQLHttpCheckHashKey(clusterName, &key3): http.StatusOK,
		mysql.MySQLHttpCheckHashKey(clusterName, &key4): http.StatusOK,
		mysql.MySQLHttpCheckHashKey(clusterName, &key5): http.StatusOK,
	}
	var probes mysql.Probes = map[mysql.InstanceKey](*mysql.Probe){}
	for key := range instanceResultsMap {
		probes[key] = &mysql.Probe{Key: key}
	}
	{
		worstMetric := aggregateMySQLProbes(&probes, clusterName, instanceResultsMap, clusterInstanceHttpCheckResultMap, 0, 1.0)
		value, err := worstMetric.Get()
		test.S(t).ExpectNil(err)
		test.S(t).ExpectEquals(value, 1.7)
	}
	{
		worstMetric := aggregateMySQLProbes(&probes, clusterName, instanceResultsMap, clusterInstanceHttpCheckResultMap, 1, 1.0)
		value, err := worstMetric.Get()
		test.S(t).ExpectNil(err)
		test.S(t).ExpectEquals(value, 1.2)
	}
	{
		worstMetric := aggregateMySQLProbes(&probes, clusterName, instanceResultsMap, clusterInstanceHttpCheckResultMap, 2, 1.0)
		value, err := worstMetric.Get()
		test.S(t).ExpectNil(err)
		test.S(t).ExpectEquals(value, 1.1)
	}
	{
		worstMetric := aggregateMySQLProbes(&probes, clusterName, instanceResultsMap, clusterInstanceHttpCheckResultMap, 3, 1.0)
		value, err := worstMetric.Get()
		test.S(t).ExpectNil(err)
		test.S(t).ExpectEquals(value, 0.6)
	}
	{
		worstMetric := aggregateMySQLProbes(&probes, clusterName, instanceResultsMap, clusterInstanceHttpCheckResultMap, 4, 1.0)
		value, err := worstMetric.Get()
		test.S(t).ExpectNil(err)
		test.S(t).ExpectEquals(value, 0.6)
	}
	{
		worstMetric := aggregateMySQLProbes(&probes, clusterName, instanceResultsMap, clusterInstanceHttpCheckResultMap, 5, 1.0)
		value, err := worstMetric.Get()
		test.S(t).ExpectNil(err)
		test.S(t).ExpectEquals(value, 0.6)
	}
}

func TestAggregateMySQLProbesWithErrors(t *testing.T) {
	clusterName := "c0"
	instanceResultsMap := mysql.InstanceMetricResultMap{
		key1: base.NewSimpleMetricResult(1.2),
		key2: base.NewSimpleMetricResult(1.7),
		key3: base.NewSimpleMetricResult(0.3),
		key4: base.NoSuchMetric,
		key5: base.NewSimpleMetricResult(1.1),
	}
	clusterInstanceHttpCheckResultMap := mysql.ClusterInstanceHttpCheckResultMap{
		mysql.MySQLHttpCheckHashKey(clusterName, &key1): http.StatusOK,
		mysql.MySQLHttpCheckHashKey(clusterName, &key2): http.StatusOK,
		mysql.MySQLHttpCheckHashKey(clusterName, &key3): http.StatusOK,
		mysql.MySQLHttpCheckHashKey(clusterName, &key4): http.StatusOK,
		mysql.MySQLHttpCheckHashKey(clusterName, &key5): http.StatusOK,
	}
	var probes mysql.Probes = map[mysql.InstanceKey](*mysql.Probe){}
	for key := range instanceResultsMap {
		probes[key] = &mysql.Probe{Key: key}
	}
	{
<<<<<<< HEAD
		worstMetric := aggregateMySQLProbes(&probes, clusterName, instanceResultsMap, clusterInstanceHttpCheckResultMap, 0, false)
=======
		worstMetric := aggregateMySQLProbes(&probes, clusterName, instanceResultsMap, clusterInstanceHttpCheckResultMap, 0, 0)
>>>>>>> 60c0d72b
		_, err := worstMetric.Get()
		test.S(t).ExpectNotNil(err)
		test.S(t).ExpectEquals(err, base.NoSuchMetricError)
	}
	{
<<<<<<< HEAD
		worstMetric := aggregateMySQLProbes(&probes, clusterName, instanceResultsMap, clusterInstanceHttpCheckResultMap, 1, false)
=======
		worstMetric := aggregateMySQLProbes(&probes, clusterName, instanceResultsMap, clusterInstanceHttpCheckResultMap, 1, 0)
>>>>>>> 60c0d72b
		value, err := worstMetric.Get()
		test.S(t).ExpectNil(err)
		test.S(t).ExpectEquals(value, 1.7)
	}
	{
<<<<<<< HEAD
		worstMetric := aggregateMySQLProbes(&probes, clusterName, instanceResultsMap, clusterInstanceHttpCheckResultMap, 2, false)
=======
		worstMetric := aggregateMySQLProbes(&probes, clusterName, instanceResultsMap, clusterInstanceHttpCheckResultMap, 2, 0)
>>>>>>> 60c0d72b
		value, err := worstMetric.Get()
		test.S(t).ExpectNil(err)
		test.S(t).ExpectEquals(value, 1.2)
	}

	instanceResultsMap[key1] = base.NoSuchMetric
	{
<<<<<<< HEAD
		worstMetric := aggregateMySQLProbes(&probes, clusterName, instanceResultsMap, clusterInstanceHttpCheckResultMap, 0, false)
=======
		worstMetric := aggregateMySQLProbes(&probes, clusterName, instanceResultsMap, clusterInstanceHttpCheckResultMap, 0, 0)
>>>>>>> 60c0d72b
		_, err := worstMetric.Get()
		test.S(t).ExpectNotNil(err)
		test.S(t).ExpectEquals(err, base.NoSuchMetricError)
	}
	{
<<<<<<< HEAD
		worstMetric := aggregateMySQLProbes(&probes, clusterName, instanceResultsMap, clusterInstanceHttpCheckResultMap, 1, false)
=======
		worstMetric := aggregateMySQLProbes(&probes, clusterName, instanceResultsMap, clusterInstanceHttpCheckResultMap, 1, 0)
>>>>>>> 60c0d72b
		_, err := worstMetric.Get()
		test.S(t).ExpectNotNil(err)
		test.S(t).ExpectEquals(err, base.NoSuchMetricError)
	}
	{
<<<<<<< HEAD
		worstMetric := aggregateMySQLProbes(&probes, clusterName, instanceResultsMap, clusterInstanceHttpCheckResultMap, 2, false)
=======
		worstMetric := aggregateMySQLProbes(&probes, clusterName, instanceResultsMap, clusterInstanceHttpCheckResultMap, 2, 0)
>>>>>>> 60c0d72b
		value, err := worstMetric.Get()
		test.S(t).ExpectNil(err)
		test.S(t).ExpectEquals(value, 1.7)
	}
}

func TestAggregateMySQLProbesWithHttpChecks(t *testing.T) {
	clusterName := "c0"
	instanceResultsMap := mysql.InstanceMetricResultMap{
		key1: base.NewSimpleMetricResult(1.2),
		key2: base.NewSimpleMetricResult(1.7),
		key3: base.NewSimpleMetricResult(0.3),
		key4: base.NoSuchMetric,
		key5: base.NewSimpleMetricResult(1.1),
	}
	clusterInstanceHttpCheckResultMap := mysql.ClusterInstanceHttpCheckResultMap{
		mysql.MySQLHttpCheckHashKey(clusterName, &key1): http.StatusOK,
		mysql.MySQLHttpCheckHashKey(clusterName, &key2): http.StatusOK,
		mysql.MySQLHttpCheckHashKey(clusterName, &key3): http.StatusOK,
		mysql.MySQLHttpCheckHashKey(clusterName, &key4): http.StatusNotFound,
		mysql.MySQLHttpCheckHashKey(clusterName, &key5): http.StatusOK,
	}
	var probes mysql.Probes = map[mysql.InstanceKey](*mysql.Probe){}
	for key := range instanceResultsMap {
		probes[key] = &mysql.Probe{Key: key}
	}
	{
<<<<<<< HEAD
		worstMetric := aggregateMySQLProbes(&probes, clusterName, instanceResultsMap, clusterInstanceHttpCheckResultMap, 0, false)
=======
		worstMetric := aggregateMySQLProbes(&probes, clusterName, instanceResultsMap, clusterInstanceHttpCheckResultMap, 0, 0)
>>>>>>> 60c0d72b
		_, err := worstMetric.Get()
		test.S(t).ExpectNil(err)
	}
	{
		clusterInstanceHttpCheckResultMap[mysql.MySQLHttpCheckHashKey(clusterName, &key2)] = http.StatusNotFound
<<<<<<< HEAD
		worstMetric := aggregateMySQLProbes(&probes, clusterName, instanceResultsMap, clusterInstanceHttpCheckResultMap, 0, false)
=======
		worstMetric := aggregateMySQLProbes(&probes, clusterName, instanceResultsMap, clusterInstanceHttpCheckResultMap, 0, 0)
>>>>>>> 60c0d72b
		value, err := worstMetric.Get()
		test.S(t).ExpectNil(err)
		test.S(t).ExpectEquals(value, 1.2)
	}
	{
		for hashKey := range clusterInstanceHttpCheckResultMap {
			clusterInstanceHttpCheckResultMap[hashKey] = http.StatusNotFound
		}
<<<<<<< HEAD
		worstMetric := aggregateMySQLProbes(&probes, clusterName, instanceResultsMap, clusterInstanceHttpCheckResultMap, 0, false)
=======
		worstMetric := aggregateMySQLProbes(&probes, clusterName, instanceResultsMap, clusterInstanceHttpCheckResultMap, 0, 0)
>>>>>>> 60c0d72b
		_, err := worstMetric.Get()
		test.S(t).ExpectNotNil(err)
	}
}<|MERGE_RESOLUTION|>--- conflicted
+++ resolved
@@ -49,61 +49,37 @@
 		probes[key] = &mysql.Probe{Key: key}
 	}
 	{
-<<<<<<< HEAD
-		worstMetric := aggregateMySQLProbes(&probes, clusterName, instanceResultsMap, clusterInstanceHttpCheckResultMap, 0, false)
-=======
-		worstMetric := aggregateMySQLProbes(&probes, clusterName, instanceResultsMap, clusterInstanceHttpCheckResultMap, 0, 0)
->>>>>>> 60c0d72b
-		value, err := worstMetric.Get()
-		test.S(t).ExpectNil(err)
-		test.S(t).ExpectEquals(value, 1.7)
-	}
-	{
-<<<<<<< HEAD
-		worstMetric := aggregateMySQLProbes(&probes, clusterName, instanceResultsMap, clusterInstanceHttpCheckResultMap, 1, false)
-=======
-		worstMetric := aggregateMySQLProbes(&probes, clusterName, instanceResultsMap, clusterInstanceHttpCheckResultMap, 1, 0)
->>>>>>> 60c0d72b
-		value, err := worstMetric.Get()
-		test.S(t).ExpectNil(err)
-		test.S(t).ExpectEquals(value, 1.2)
-	}
-	{
-<<<<<<< HEAD
-		worstMetric := aggregateMySQLProbes(&probes, clusterName, instanceResultsMap, clusterInstanceHttpCheckResultMap, 2, false)
-=======
-		worstMetric := aggregateMySQLProbes(&probes, clusterName, instanceResultsMap, clusterInstanceHttpCheckResultMap, 2, 0)
->>>>>>> 60c0d72b
+		worstMetric := aggregateMySQLProbes(&probes, clusterName, instanceResultsMap, clusterInstanceHttpCheckResultMap, 0, false, 0)
+		value, err := worstMetric.Get()
+		test.S(t).ExpectNil(err)
+		test.S(t).ExpectEquals(value, 1.7)
+	}
+	{
+		worstMetric := aggregateMySQLProbes(&probes, clusterName, instanceResultsMap, clusterInstanceHttpCheckResultMap, 1, false, 0)
+		value, err := worstMetric.Get()
+		test.S(t).ExpectNil(err)
+		test.S(t).ExpectEquals(value, 1.2)
+	}
+	{
+		worstMetric := aggregateMySQLProbes(&probes, clusterName, instanceResultsMap, clusterInstanceHttpCheckResultMap, 2, false, 0)
 		value, err := worstMetric.Get()
 		test.S(t).ExpectNil(err)
 		test.S(t).ExpectEquals(value, 1.1)
 	}
 	{
-<<<<<<< HEAD
-		worstMetric := aggregateMySQLProbes(&probes, clusterName, instanceResultsMap, clusterInstanceHttpCheckResultMap, 3, false)
-=======
-		worstMetric := aggregateMySQLProbes(&probes, clusterName, instanceResultsMap, clusterInstanceHttpCheckResultMap, 3, 0)
->>>>>>> 60c0d72b
-		value, err := worstMetric.Get()
-		test.S(t).ExpectNil(err)
-		test.S(t).ExpectEquals(value, 0.6)
-	}
-	{
-<<<<<<< HEAD
-		worstMetric := aggregateMySQLProbes(&probes, clusterName, instanceResultsMap, clusterInstanceHttpCheckResultMap, 4, false)
-=======
-		worstMetric := aggregateMySQLProbes(&probes, clusterName, instanceResultsMap, clusterInstanceHttpCheckResultMap, 4, 0)
->>>>>>> 60c0d72b
+		worstMetric := aggregateMySQLProbes(&probes, clusterName, instanceResultsMap, clusterInstanceHttpCheckResultMap, 3, false, 0)
+		value, err := worstMetric.Get()
+		test.S(t).ExpectNil(err)
+		test.S(t).ExpectEquals(value, 0.6)
+	}
+	{
+		worstMetric := aggregateMySQLProbes(&probes, clusterName, instanceResultsMap, clusterInstanceHttpCheckResultMap, 4, false, 0)
 		value, err := worstMetric.Get()
 		test.S(t).ExpectNil(err)
 		test.S(t).ExpectEquals(value, 0.3)
 	}
 	{
-<<<<<<< HEAD
-		worstMetric := aggregateMySQLProbes(&probes, clusterName, instanceResultsMap, clusterInstanceHttpCheckResultMap, 5, false)
-=======
-		worstMetric := aggregateMySQLProbes(&probes, clusterName, instanceResultsMap, clusterInstanceHttpCheckResultMap, 5, 0)
->>>>>>> 60c0d72b
+		worstMetric := aggregateMySQLProbes(&probes, clusterName, instanceResultsMap, clusterInstanceHttpCheckResultMap, 5, false, 0)
 		value, err := worstMetric.Get()
 		test.S(t).ExpectNil(err)
 		test.S(t).ExpectEquals(value, 0.3)
@@ -189,31 +165,19 @@
 		probes[key] = &mysql.Probe{Key: key}
 	}
 	{
-<<<<<<< HEAD
-		worstMetric := aggregateMySQLProbes(&probes, clusterName, instanceResultsMap, clusterInstanceHttpCheckResultMap, 0, false)
-=======
-		worstMetric := aggregateMySQLProbes(&probes, clusterName, instanceResultsMap, clusterInstanceHttpCheckResultMap, 0, 0)
->>>>>>> 60c0d72b
+		worstMetric := aggregateMySQLProbes(&probes, clusterName, instanceResultsMap, clusterInstanceHttpCheckResultMap, 0, false, 0)
 		_, err := worstMetric.Get()
 		test.S(t).ExpectNotNil(err)
 		test.S(t).ExpectEquals(err, base.NoSuchMetricError)
 	}
 	{
-<<<<<<< HEAD
-		worstMetric := aggregateMySQLProbes(&probes, clusterName, instanceResultsMap, clusterInstanceHttpCheckResultMap, 1, false)
-=======
-		worstMetric := aggregateMySQLProbes(&probes, clusterName, instanceResultsMap, clusterInstanceHttpCheckResultMap, 1, 0)
->>>>>>> 60c0d72b
-		value, err := worstMetric.Get()
-		test.S(t).ExpectNil(err)
-		test.S(t).ExpectEquals(value, 1.7)
-	}
-	{
-<<<<<<< HEAD
-		worstMetric := aggregateMySQLProbes(&probes, clusterName, instanceResultsMap, clusterInstanceHttpCheckResultMap, 2, false)
-=======
-		worstMetric := aggregateMySQLProbes(&probes, clusterName, instanceResultsMap, clusterInstanceHttpCheckResultMap, 2, 0)
->>>>>>> 60c0d72b
+		worstMetric := aggregateMySQLProbes(&probes, clusterName, instanceResultsMap, clusterInstanceHttpCheckResultMap, 1, false, 0)
+		value, err := worstMetric.Get()
+		test.S(t).ExpectNil(err)
+		test.S(t).ExpectEquals(value, 1.7)
+	}
+	{
+		worstMetric := aggregateMySQLProbes(&probes, clusterName, instanceResultsMap, clusterInstanceHttpCheckResultMap, 2, false, 0)
 		value, err := worstMetric.Get()
 		test.S(t).ExpectNil(err)
 		test.S(t).ExpectEquals(value, 1.2)
@@ -221,31 +185,19 @@
 
 	instanceResultsMap[key1] = base.NoSuchMetric
 	{
-<<<<<<< HEAD
-		worstMetric := aggregateMySQLProbes(&probes, clusterName, instanceResultsMap, clusterInstanceHttpCheckResultMap, 0, false)
-=======
-		worstMetric := aggregateMySQLProbes(&probes, clusterName, instanceResultsMap, clusterInstanceHttpCheckResultMap, 0, 0)
->>>>>>> 60c0d72b
+		worstMetric := aggregateMySQLProbes(&probes, clusterName, instanceResultsMap, clusterInstanceHttpCheckResultMap, 0, false, 0)
 		_, err := worstMetric.Get()
 		test.S(t).ExpectNotNil(err)
 		test.S(t).ExpectEquals(err, base.NoSuchMetricError)
 	}
 	{
-<<<<<<< HEAD
-		worstMetric := aggregateMySQLProbes(&probes, clusterName, instanceResultsMap, clusterInstanceHttpCheckResultMap, 1, false)
-=======
-		worstMetric := aggregateMySQLProbes(&probes, clusterName, instanceResultsMap, clusterInstanceHttpCheckResultMap, 1, 0)
->>>>>>> 60c0d72b
+		worstMetric := aggregateMySQLProbes(&probes, clusterName, instanceResultsMap, clusterInstanceHttpCheckResultMap, 1, false, 0)
 		_, err := worstMetric.Get()
 		test.S(t).ExpectNotNil(err)
 		test.S(t).ExpectEquals(err, base.NoSuchMetricError)
 	}
 	{
-<<<<<<< HEAD
-		worstMetric := aggregateMySQLProbes(&probes, clusterName, instanceResultsMap, clusterInstanceHttpCheckResultMap, 2, false)
-=======
-		worstMetric := aggregateMySQLProbes(&probes, clusterName, instanceResultsMap, clusterInstanceHttpCheckResultMap, 2, 0)
->>>>>>> 60c0d72b
+		worstMetric := aggregateMySQLProbes(&probes, clusterName, instanceResultsMap, clusterInstanceHttpCheckResultMap, 2, false, 0)
 		value, err := worstMetric.Get()
 		test.S(t).ExpectNil(err)
 		test.S(t).ExpectEquals(value, 1.7)
@@ -273,21 +225,13 @@
 		probes[key] = &mysql.Probe{Key: key}
 	}
 	{
-<<<<<<< HEAD
-		worstMetric := aggregateMySQLProbes(&probes, clusterName, instanceResultsMap, clusterInstanceHttpCheckResultMap, 0, false)
-=======
-		worstMetric := aggregateMySQLProbes(&probes, clusterName, instanceResultsMap, clusterInstanceHttpCheckResultMap, 0, 0)
->>>>>>> 60c0d72b
+		worstMetric := aggregateMySQLProbes(&probes, clusterName, instanceResultsMap, clusterInstanceHttpCheckResultMap, 0, false, 0)
 		_, err := worstMetric.Get()
 		test.S(t).ExpectNil(err)
 	}
 	{
 		clusterInstanceHttpCheckResultMap[mysql.MySQLHttpCheckHashKey(clusterName, &key2)] = http.StatusNotFound
-<<<<<<< HEAD
-		worstMetric := aggregateMySQLProbes(&probes, clusterName, instanceResultsMap, clusterInstanceHttpCheckResultMap, 0, false)
-=======
-		worstMetric := aggregateMySQLProbes(&probes, clusterName, instanceResultsMap, clusterInstanceHttpCheckResultMap, 0, 0)
->>>>>>> 60c0d72b
+		worstMetric := aggregateMySQLProbes(&probes, clusterName, instanceResultsMap, clusterInstanceHttpCheckResultMap, 0, false, 0)
 		value, err := worstMetric.Get()
 		test.S(t).ExpectNil(err)
 		test.S(t).ExpectEquals(value, 1.2)
@@ -296,11 +240,7 @@
 		for hashKey := range clusterInstanceHttpCheckResultMap {
 			clusterInstanceHttpCheckResultMap[hashKey] = http.StatusNotFound
 		}
-<<<<<<< HEAD
-		worstMetric := aggregateMySQLProbes(&probes, clusterName, instanceResultsMap, clusterInstanceHttpCheckResultMap, 0, false)
-=======
-		worstMetric := aggregateMySQLProbes(&probes, clusterName, instanceResultsMap, clusterInstanceHttpCheckResultMap, 0, 0)
->>>>>>> 60c0d72b
+		worstMetric := aggregateMySQLProbes(&probes, clusterName, instanceResultsMap, clusterInstanceHttpCheckResultMap, 0, false, 0)
 		_, err := worstMetric.Get()
 		test.S(t).ExpectNotNil(err)
 	}
