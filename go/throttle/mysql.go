--- conflicted
+++ resolved
@@ -14,11 +14,8 @@
 	instanceResultsMap mysql.InstanceMetricResultMap,
 	clusterInstanceHttpChecksMap mysql.ClusterInstanceHttpCheckResultMap,
 	ignoreHostsCount int,
-<<<<<<< HEAD
 	ignoreDialTcpErrors bool,
-=======
 	ignoreHostsThreshold float64,
->>>>>>> 60c0d72b
 ) (worstMetric base.MetricResult) {
 	// probes is known not to change. It can be *replaced*, but not changed.
 	// so it's safe to iterate it
