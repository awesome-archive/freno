package throttle

import (
	"net/http"
	"strings"
	"time"

	"fmt"

	"github.com/github/freno/go/base"
	metrics "github.com/rcrowley/go-metrics"
)

const frenoAppName = "freno"
const frenoShareDmainAppName = "freno-share-domain"
const selfCheckInterval = 100 * time.Millisecond

type CheckFlags struct {
	OverrideThreshold float64
	LowPriority       bool
	OKIfNotExists     bool
}

var StandardCheckFlags = &CheckFlags{}

// ThrottlerCheck provides methdos for an app checking on metrics
type ThrottlerCheck struct {
	throttler *Throttler
}

func NewThrottlerCheck(throttler *Throttler) *ThrottlerCheck {
	return &ThrottlerCheck{
		throttler: throttler,
	}
}

// checkAppMetricResult allows an app to check on a metric
func (check *ThrottlerCheck) checkAppMetricResult(appName string, storeType string, storeName string, metricResultFunc base.MetricResultFunc, flags *CheckFlags) (checkResult *CheckResult) {
	// Handle deprioritized app logic
	denyApp := false
	metricName := fmt.Sprintf("%s/%s", storeType, storeName)
	if flags.LowPriority {
		if _, exists := check.throttler.nonLowPriorityAppRequestsThrottled.Get(metricName); exists {
			// a non-deprioritized app, ie a "normal" app, has recently been throttled.
			// This is now a deprioritized app. Deny access to this request.
			denyApp = true
		}
	}
	//
	metricResult, threshold := check.throttler.AppRequestMetricResult(appName, metricResultFunc, denyApp)
	if flags.OverrideThreshold > 0 {
		threshold = flags.OverrideThreshold
	}
	value, err := metricResult.Get()
	if appName == "" {
		return NewCheckResult(http.StatusExpectationFailed, value, threshold, fmt.Errorf("no app indicated"))
	}

	statusCode := http.StatusInternalServerError // 500

	if err == base.AppDeniedError {
		// app specifically not allowed to get metrics
		statusCode = http.StatusExpectationFailed // 417
	} else if err == base.NoSuchMetricError {
		// not collected yet, or metric does not exist
		statusCode = http.StatusNotFound // 404
	} else if err != nil {
		// any error
		statusCode = http.StatusInternalServerError // 500
	} else if value > threshold {
		// casual throttling
		statusCode = http.StatusTooManyRequests // 429
		err = base.ThresholdExceededError
<<<<<<< HEAD
	} else if appName == frenoShareDmainAppName && appName != frenoAppName && check.throttler.getShareDomainSecondsSinceHealthFloat64(metricName) >= threshold {
		// Dark shipping the share domain functionality. Only the internal frenoShareDmainAppName uses share domain dependencies.

=======

		if !flags.LowPriority && appName != frenoAppName {
			// low priority requests will henceforth be denied
			go check.throttler.nonLowPriorityAppRequestsThrottled.SetDefault(metricName, true)
		}
	} else if appName != frenoAppName && check.throttler.getShareDomainSecondsSinceHealthFloat64(metricName) >= threshold {
>>>>>>> b9048b87
		// throttling based on shared domain metric.
		// we exclude the "freno" app itself, or else this could turn into a snowball: this service ("a") seeing
		// another service ("b") as unhealthy, itself becoming unhealthy, makind b's read into a's state as unheathly,
		// b reporting unhealthy, ad infinitum.
		// The "freno" app is the one to generate those health metrics. It therefore must not participate the
		// shared-domain dependency check.,

		statusCode = http.StatusTooManyRequests // 429
		err = base.ThresholdExceededError
	} else {
		// all good!
		statusCode = http.StatusOK // 200
	}
	return NewCheckResult(statusCode, value, threshold, err)
}

// CheckAppStoreMetric
func (check *ThrottlerCheck) Check(appName string, storeType string, storeName string, remoteAddr string, flags *CheckFlags) (checkResult *CheckResult) {
	var metricResultFunc base.MetricResultFunc
	switch storeType {
	case "mysql":
		{
			metricResultFunc = func() (metricResult base.MetricResult, threshold float64) {
				return check.throttler.getMySQLClusterMetrics(storeName)
			}
		}
	}
	if metricResultFunc == nil {
		return NoSuchMetricCheckResult
	}

	checkResult = check.checkAppMetricResult(appName, storeType, storeName, metricResultFunc, flags)

	go func(statusCode int) {
		metrics.GetOrRegisterCounter("check.any.total", nil).Inc(1)
		metrics.GetOrRegisterCounter(fmt.Sprintf("check.%s.total", appName), nil).Inc(1)

		metrics.GetOrRegisterCounter(fmt.Sprintf("check.any.%s.%s.total", storeType, storeName), nil).Inc(1)
		metrics.GetOrRegisterCounter(fmt.Sprintf("check.%s.%s.%s.total", appName, storeType, storeName), nil).Inc(1)

		if statusCode != http.StatusOK {
			metrics.GetOrRegisterCounter("check.any.error", nil).Inc(1)
			metrics.GetOrRegisterCounter(fmt.Sprintf("check.%s.error", appName), nil).Inc(1)

			metrics.GetOrRegisterCounter(fmt.Sprintf("check.any.%s.%s.error", storeType, storeName), nil).Inc(1)
			metrics.GetOrRegisterCounter(fmt.Sprintf("check.%s.%s.%s.error", appName, storeType, storeName), nil).Inc(1)
		}

		check.throttler.markRecentApp(appName, remoteAddr)
	}(checkResult.StatusCode)

	return checkResult
}

func (check *ThrottlerCheck) splitMetricTokens(metricName string) (storeType string, storeName string, err error) {
	metricTokens := strings.Split(metricName, "/")
	if len(metricTokens) != 2 {
		return storeType, storeName, base.NoSuchMetricError
	}
	storeType = metricTokens[0]
	storeName = metricTokens[1]

	return storeType, storeName, nil
}

// localCheck
func (check *ThrottlerCheck) localCheck(metricName string) (checkResult *CheckResult) {
	storeType, storeName, err := check.splitMetricTokens(metricName)
	if err != nil {
		return NoSuchMetricCheckResult
	}
<<<<<<< HEAD
	checkResult = check.Check(frenoAppName, storeType, storeName, "local", 0)
	go check.Check(frenoShareDmainAppName, storeType, storeName, "local", 0)
=======
	checkResult = check.Check(appName, storeType, storeName, "local", StandardCheckFlags)
>>>>>>> b9048b87

	if checkResult.StatusCode == http.StatusOK {
		check.throttler.markMetricHealthy(metricName)
	}
	if timeSinceHealthy, found := check.throttler.timeSinceMetricHealthy(metricName); found {
		metrics.GetOrRegisterGauge(fmt.Sprintf("check.%s.%s.seconds_since_healthy", storeType, storeName), nil).Update(int64(timeSinceHealthy.Seconds()))
	}

	return checkResult
}

func (check *ThrottlerCheck) reportAggregated(metricName string, metricResult base.MetricResult) {
	storeType, storeName, err := check.splitMetricTokens(metricName)
	if err != nil {
		return
	}
	if value, err := metricResult.Get(); err == nil {
		metrics.GetOrRegisterGaugeFloat64(fmt.Sprintf("aggregated.%s.%s", storeType, storeName), nil).Update(value)
	}
}

// AggregatedMetrics is a convenience acces method into throttler's `aggregatedMetricsSnapshot`
func (check *ThrottlerCheck) AggregatedMetrics() map[string]base.MetricResult {
	return check.throttler.aggregatedMetricsSnapshot()
}

// MetricsHealth is a convenience acces method into throttler's `metricsHealthSnapshot`
func (check *ThrottlerCheck) MetricsHealth() map[string](*base.MetricHealth) {
	return check.throttler.metricsHealthSnapshot()
}

func (check *ThrottlerCheck) SelfChecks() {
	selfCheckTick := time.Tick(selfCheckInterval)
	go func() {
		for range selfCheckTick {
			for metricName, metricResult := range check.AggregatedMetrics() {
				metricName := metricName
				metricResult := metricResult
				go check.localCheck(metricName)
				go check.reportAggregated(metricName, metricResult)
			}
		}
	}()
}<|MERGE_RESOLUTION|>--- conflicted
+++ resolved
@@ -71,18 +71,14 @@
 		// casual throttling
 		statusCode = http.StatusTooManyRequests // 429
 		err = base.ThresholdExceededError
-<<<<<<< HEAD
-	} else if appName == frenoShareDmainAppName && appName != frenoAppName && check.throttler.getShareDomainSecondsSinceHealthFloat64(metricName) >= threshold {
-		// Dark shipping the share domain functionality. Only the internal frenoShareDmainAppName uses share domain dependencies.
-
-=======
 
 		if !flags.LowPriority && appName != frenoAppName {
 			// low priority requests will henceforth be denied
 			go check.throttler.nonLowPriorityAppRequestsThrottled.SetDefault(metricName, true)
 		}
-	} else if appName != frenoAppName && check.throttler.getShareDomainSecondsSinceHealthFloat64(metricName) >= threshold {
->>>>>>> b9048b87
+	} else if appName == frenoShareDmainAppName && appName != frenoAppName && check.throttler.getShareDomainSecondsSinceHealthFloat64(metricName) >= threshold {
+		// Dark shipping the share domain functionality. Only the internal frenoShareDmainAppName uses share domain dependencies.
+
 		// throttling based on shared domain metric.
 		// we exclude the "freno" app itself, or else this could turn into a snowball: this service ("a") seeing
 		// another service ("b") as unhealthy, itself becoming unhealthy, makind b's read into a's state as unheathly,
@@ -154,12 +150,8 @@
 	if err != nil {
 		return NoSuchMetricCheckResult
 	}
-<<<<<<< HEAD
-	checkResult = check.Check(frenoAppName, storeType, storeName, "local", 0)
-	go check.Check(frenoShareDmainAppName, storeType, storeName, "local", 0)
-=======
-	checkResult = check.Check(appName, storeType, storeName, "local", StandardCheckFlags)
->>>>>>> b9048b87
+	checkResult = check.Check(frenoAppName, storeType, storeName, "local", StandardCheckFlags)
+	go check.Check(frenoShareDmainAppName, storeType, storeName, "local", StandardCheckFlags)
 
 	if checkResult.StatusCode == http.StatusOK {
 		check.throttler.markMetricHealthy(metricName)
