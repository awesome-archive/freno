package throttle

import (
	"net/http"
	"strings"
	"time"

	"fmt"
	"github.com/github/freno/go/base"
	metrics "github.com/rcrowley/go-metrics"
)

const frenoAppName = "freno"
const selfCheckInterval = 5 * time.Second

// ThrottlerCheck provides methdos for an app checking on metrics
type ThrottlerCheck struct {
	throttler *Throttler
}

func NewThrottlerCheck(throttler *Throttler) *ThrottlerCheck {
	return &ThrottlerCheck{
		throttler: throttler,
	}
}

// checkAppMetricResult allows an app to check on a metric
func (check *ThrottlerCheck) checkAppMetricResult(appName string, metricResultFunc base.MetricResultFunc, overrideThreshold float64) (checkResult *CheckResult) {
	metricResult, threshold := check.throttler.AppRequestMetricResult(appName, metricResultFunc)
	if overrideThreshold > 0 {
		threshold = overrideThreshold
	}
	value, err := metricResult.Get()
	if appName == "" {
		return NewCheckResult(http.StatusExpectationFailed, value, threshold, fmt.Errorf("no app indicated"))
	}

	statusCode := http.StatusInternalServerError // 500

	if err == base.AppDeniedError {
		// app specifically not allowed to get metrics
		statusCode = http.StatusExpectationFailed // 417
	} else if err == base.NoSuchMetricError {
		// not collected yet, or metric does not exist
		statusCode = http.StatusNotFound // 404
	} else if err != nil {
		// any error
		statusCode = http.StatusInternalServerError // 500
	} else if value > threshold {
		// casual throttling
		statusCode = http.StatusTooManyRequests // 429
		err = base.ThresholdExceededError
	} else {
		// all good!
		statusCode = http.StatusOK // 200
	}
	return NewCheckResult(statusCode, value, threshold, err)
}

// CheckAppStoreMetric
func (check *ThrottlerCheck) Check(appName string, storeType string, storeName string, remoteAddr string, overrideThreshold float64) (checkResult *CheckResult) {
	var metricResultFunc base.MetricResultFunc
	switch storeType {
	case "mysql":
		{
			metricResultFunc = func() (metricResult base.MetricResult, threshold float64) {
				return check.throttler.getMySQLClusterMetrics(storeName)
			}
		}
	}
	if metricResultFunc == nil {
		return NoSuchMetricCheckResult
	}

	checkResult = check.checkAppMetricResult(appName, metricResultFunc, overrideThreshold)

	go func(statusCode int) {
		metrics.GetOrRegisterCounter("check.any.total", nil).Inc(1)
		metrics.GetOrRegisterCounter(fmt.Sprintf("check.%s.total", appName), nil).Inc(1)

		metrics.GetOrRegisterCounter(fmt.Sprintf("check.any.%s.%s.total", storeType, storeName), nil).Inc(1)
		metrics.GetOrRegisterCounter(fmt.Sprintf("check.%s.%s.%s.total", appName, storeType, storeName), nil).Inc(1)

		if statusCode != http.StatusOK {
			metrics.GetOrRegisterCounter("check.any.error", nil).Inc(1)
			metrics.GetOrRegisterCounter(fmt.Sprintf("check.%s.error", appName), nil).Inc(1)

			metrics.GetOrRegisterCounter(fmt.Sprintf("check.any.%s.%s.error", storeType, storeName), nil).Inc(1)
			metrics.GetOrRegisterCounter(fmt.Sprintf("check.%s.%s.%s.error", appName, storeType, storeName), nil).Inc(1)
		}

		check.throttler.markRecentApp(appName, remoteAddr)
	}(checkResult.StatusCode)

	return checkResult
}

// localCheck
func (check *ThrottlerCheck) localCheck(appName string, metricName string) (checkResult *CheckResult) {
	metricTokens := strings.Split(metricName, "/")
	if len(metricTokens) != 2 {
		return NoSuchMetricCheckResult
	}
	storeType := metricTokens[0]
	storeName := metricTokens[1]
<<<<<<< HEAD
	checkResult = check.Check(appName, storeType, storeName, "local")

	if checkResult.StatusCode == http.StatusOK {
		check.throttler.markLastOK(metricName)
	}
	timeSinceLastOK := check.throttler.timeSinceLastMetricOK(metricName)
	metrics.GetOrRegisterGauge(fmt.Sprintf("check.%s.%s.seconds_since_ok", storeType, storeName), nil).Update(int64(timeSinceLastOK.Seconds()))

	return checkResult
=======
	return check.Check(appName, storeType, storeName, "local", 0)
>>>>>>> 45e20e8a
}

// AggregatedMetrics is a convenience acces method into throttler's `aggregatedMetricsSnapshot`
func (check *ThrottlerCheck) AggregatedMetrics() map[string]base.MetricResult {
	return check.throttler.aggregatedMetricsSnapshot()
}

func (check *ThrottlerCheck) SelfChecks() {
	selfCheckTick := time.Tick(selfCheckInterval)
	go func() {
		for range selfCheckTick {
			for metricName := range check.AggregatedMetrics() {
				metricName := metricName
				go check.localCheck(frenoAppName, metricName)
			}
		}
	}()
}<|MERGE_RESOLUTION|>--- conflicted
+++ resolved
@@ -103,8 +103,7 @@
 	}
 	storeType := metricTokens[0]
 	storeName := metricTokens[1]
-<<<<<<< HEAD
-	checkResult = check.Check(appName, storeType, storeName, "local")
+	checkResult = check.Check(appName, storeType, storeName, "local", 0)
 
 	if checkResult.StatusCode == http.StatusOK {
 		check.throttler.markLastOK(metricName)
@@ -113,9 +112,6 @@
 	metrics.GetOrRegisterGauge(fmt.Sprintf("check.%s.%s.seconds_since_ok", storeType, storeName), nil).Update(int64(timeSinceLastOK.Seconds()))
 
 	return checkResult
-=======
-	return check.Check(appName, storeType, storeName, "local", 0)
->>>>>>> 45e20e8a
 }
 
 // AggregatedMetrics is a convenience acces method into throttler's `aggregatedMetricsSnapshot`
