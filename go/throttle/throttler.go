package throttle

import (
	"fmt"
	"math/rand"
	"strings"
	"sync"
	"sync/atomic"
	"time"

	"github.com/github/freno/go/base"
	"github.com/github/freno/go/config"
	"github.com/github/freno/go/haproxy"
	"github.com/github/freno/go/mysql"
	"github.com/github/freno/go/vitess"

	"github.com/outbrain/golib/log"
	"github.com/patrickmn/go-cache"

	"github.com/bradfitz/gomemcache/memcache"
	metrics "github.com/rcrowley/go-metrics"
)

const leaderCheckInterval = 1 * time.Second
const mysqlCollectInterval = 100 * time.Millisecond
const mysqlRefreshInterval = 10 * time.Second
const mysqlAggreateInterval = 50 * time.Millisecond
const mysqlHttpCheckInterval = 5 * time.Second

const aggregatedMetricsExpiration = 5 * time.Second
const aggregatedMetricsCleanup = 1 * time.Second
const throttledAppsSnapshotInterval = 5 * time.Second
const recentAppsExpiration = time.Hour * 24

<<<<<<< HEAD
const nonDeprioritizedAppMapExpiration = time.Second
const nonDeprioritizedAppMapInterval = 100 * time.Millisecond

const defaultThrottleTTL = 60 * time.Minute
=======
const DefaultThrottleTTLMinutes = 60
>>>>>>> 6665f0a8
const DefaultThrottleRatio = 1.0

func init() {
	rand.Seed(time.Now().UnixNano())
}

type Throttler struct {
	isLeader     bool
	isLeaderFunc func() bool

	mysqlThrottleMetricChan chan *mysql.MySQLThrottleMetric
	mysqlHttpCheckChan      chan *mysql.MySQLHttpCheck
	mysqlInventoryChan      chan *mysql.MySQLInventory
	mysqlClusterProbesChan  chan *mysql.ClusterProbes

	mysqlInventory *mysql.MySQLInventory

	mysqlClusterThresholds *cache.Cache
	aggregatedMetrics      *cache.Cache
	throttledApps          *cache.Cache
	recentApps             *cache.Cache
	metricsHealth          *cache.Cache

	memcacheClient *memcache.Client
	memcachePath   string

	throttledAppsMutex sync.Mutex

	nonLowPriorityAppRequestsThrottled *cache.Cache
}

func NewThrottler() *Throttler {
	throttler := &Throttler{
		isLeader: false,

		mysqlThrottleMetricChan: make(chan *mysql.MySQLThrottleMetric),
		mysqlHttpCheckChan:      make(chan *mysql.MySQLHttpCheck),

		mysqlInventoryChan:     make(chan *mysql.MySQLInventory, 1),
		mysqlClusterProbesChan: make(chan *mysql.ClusterProbes),
		mysqlInventory:         mysql.NewMySQLInventory(),

		throttledApps:          cache.New(cache.NoExpiration, 10*time.Second),
		mysqlClusterThresholds: cache.New(cache.NoExpiration, 0),
		aggregatedMetrics:      cache.New(aggregatedMetricsExpiration, aggregatedMetricsCleanup),
		recentApps:             cache.New(recentAppsExpiration, time.Minute),
		metricsHealth:          cache.New(cache.NoExpiration, 0),

		nonLowPriorityAppRequestsThrottled: cache.New(nonDeprioritizedAppMapExpiration, nonDeprioritizedAppMapInterval),
	}
	throttler.ThrottleApp("abusing-app", time.Now().Add(time.Hour*24*365*10), DefaultThrottleRatio)
	if memcacheServers := config.Settings().MemcacheServers; len(memcacheServers) > 0 {
		throttler.memcacheClient = memcache.New(memcacheServers...)
	}
	throttler.memcachePath = config.Settings().MemcachePath

	return throttler
}

func (throttler *Throttler) SetLeaderFunc(isLeaderFunc func() bool) {
	throttler.isLeaderFunc = isLeaderFunc
}

func (throttler *Throttler) ThrottledAppsSnapshot() map[string]cache.Item {
	return throttler.throttledApps.Items()
}

func (throttler *Throttler) Operate() {
	leaderCheckTick := time.Tick(leaderCheckInterval)
	mysqlCollectTick := time.Tick(mysqlCollectInterval)
	mysqlRefreshTick := time.Tick(mysqlRefreshInterval)
	mysqlAggregateTick := time.Tick(mysqlAggreateInterval)
	mysqlHttpCheckTick := time.Tick(mysqlHttpCheckInterval)
	throttledAppsTick := time.Tick(throttledAppsSnapshotInterval)

	// initial read of inventory:
	go throttler.refreshMySQLInventory()

	for {
		select {
		case <-leaderCheckTick:
			{
				// sparse
				throttler.isLeader = throttler.isLeaderFunc()
			}
		case <-mysqlCollectTick:
			{
				// frequent
				throttler.collectMySQLMetrics()
			}
		case <-mysqlHttpCheckTick:
			{
				throttler.collectMySQLHttpChecks()
			}
		case metric := <-throttler.mysqlThrottleMetricChan:
			{
				// incoming MySQL metric, frequent, as result of collectMySQLMetrics()
				throttler.mysqlInventory.InstanceKeyMetrics[metric.GetClusterInstanceKey()] = metric
			}
		case httpCheckResult := <-throttler.mysqlHttpCheckChan:
			{
				// incoming MySQL metric, frequent, as result of collectMySQLMetrics()
				throttler.mysqlInventory.ClusterInstanceHttpChecks[httpCheckResult.HashKey()] = httpCheckResult.CheckResult
			}
		case <-mysqlRefreshTick:
			{
				// sparse
				go throttler.refreshMySQLInventory()
			}
		case probes := <-throttler.mysqlClusterProbesChan:
			{
				// incoming structural update, sparse, as result of refreshMySQLInventory()
				throttler.updateMySQLClusterProbes(probes)
			}
		case <-mysqlAggregateTick:
			{
				throttler.aggregateMySQLMetrics()
			}
		case <-throttledAppsTick:
			{
				go throttler.expireThrottledApps()
				go throttler.pushStatusToExpVar()
			}
		}
		if !throttler.isLeader {
			time.Sleep(1 * time.Second)
		}
	}
}

func (throttler *Throttler) collectMySQLMetrics() error {
	if !throttler.isLeader {
		return nil
	}
	// synchronously, get lists of probes
	for clusterName, probes := range throttler.mysqlInventory.ClustersProbes {
		clusterName := clusterName
		probes := probes
		go func() {
			// probes is known not to change. It can be *replaced*, but not changed.
			// so it's safe to iterate it
			for _, probe := range *probes {
				probe := probe
				go func() {
					// Avoid querying the same server twice at the same time. If previous read is still there,
					// we avoid re-reading it.
					if !atomic.CompareAndSwapInt64(&probe.QueryInProgress, 0, 1) {
						return
					}
					defer atomic.StoreInt64(&probe.QueryInProgress, 0)
					throttleMetrics := mysql.ReadThrottleMetric(probe, clusterName)
					throttler.mysqlThrottleMetricChan <- throttleMetrics
				}()
			}
		}()
	}
	return nil
}

func (throttler *Throttler) collectMySQLHttpChecks() error {
	if !throttler.isLeader {
		return nil
	}
	// synchronously, get lists of probes
	for clusterName, probes := range throttler.mysqlInventory.ClustersProbes {
		clusterName := clusterName
		probes := probes
		go func() {
			// probes is known not to change. It can be *replaced*, but not changed.
			// so it's safe to iterate it
			for _, probe := range *probes {
				probe := probe
				go func() {
					// Avoid querying the same server twice at the same time. If previous read is still there,
					// we avoid re-reading it.
					if !atomic.CompareAndSwapInt64(&probe.HttpCheckInProgress, 0, 1) {
						return
					}
					defer atomic.StoreInt64(&probe.HttpCheckInProgress, 0)
					httpCheckResult := mysql.CheckHttp(clusterName, probe)
					throttler.mysqlHttpCheckChan <- httpCheckResult
				}()
			}
		}()
	}
	return nil
}

// refreshMySQLInventory will re-structure the inventory based on reading config settings, and potentially
// re-querying dynamic data such as HAProxy list of hosts
func (throttler *Throttler) refreshMySQLInventory() error {
	if !throttler.isLeader {
		return nil
	}
	log.Debugf("refreshing MySQL inventory")

	addInstanceKey := func(key *mysql.InstanceKey, clusterSettings *config.MySQLClusterConfigurationSettings, probes *mysql.Probes) {
		for _, ignore := range clusterSettings.IgnoreHosts {
			if strings.Contains(key.DisplayString(), ignore) {
				log.Debugf("instance key ignored: %+v", key)
				return
			}
		}
		log.Debugf("read instance key: %+v", key)

		probe := &mysql.Probe{
			Key:           *key,
			User:          clusterSettings.User,
			Password:      clusterSettings.Password,
			MetricQuery:   clusterSettings.MetricQuery,
			CacheMillis:   clusterSettings.CacheMillis,
			HttpCheckPath: clusterSettings.HttpCheckPath,
			HttpCheckPort: clusterSettings.HttpCheckPort,
		}
		(*probes)[*key] = probe
	}

	for clusterName, clusterSettings := range config.Settings().Stores.MySQL.Clusters {
		clusterName := clusterName
		clusterSettings := clusterSettings
		// config may dynamically change, but internal structure (config.Settings().Stores.MySQL.Clusters in our case)
		// is immutable and can only be _replaced_. Hence, it's safe to read in a goroutine:
		go func() error {
			throttler.mysqlClusterThresholds.Set(clusterName, clusterSettings.ThrottleThreshold, cache.DefaultExpiration)
			if !clusterSettings.HAProxySettings.IsEmpty() {
				poolName := clusterSettings.HAProxySettings.PoolName
				totalHosts := []string{}
				for _, hostPort := range clusterSettings.HAProxySettings.GetProxyAddresses() {
					log.Debugf("getting haproxy data from %s:%d", hostPort.Host, hostPort.Port)
					csv, err := haproxy.Read(hostPort.Host, hostPort.Port)
					if err != nil {
						return log.Errorf("Unable to get HAproxy data from %s:%d: %+v", hostPort.Host, hostPort, err)
					}
					if hosts, err := haproxy.ParseCsvHosts(csv, poolName); err == nil {
						totalHosts = append(totalHosts, hosts...)
						log.Debugf("Read %+v hosts from haproxy %s:%d/#%s", len(hosts), hostPort.Host, hostPort.Port, poolName)
					} else {
						log.Errorf("Unable to get HAproxy hosts from %s:%d/#%s: %+v", hostPort.Host, hostPort.Port, poolName, err)
					}
				}
				if len(totalHosts) == 0 {
					return log.Errorf("Unable to get any HAproxy hosts for pool: %+v", poolName)
				}
				clusterProbes := &mysql.ClusterProbes{
					ClusterName:          clusterName,
					IgnoreHostsCount:     clusterSettings.IgnoreHostsCount,
					IgnoreHostsThreshold: clusterSettings.IgnoreHostsThreshold,
					InstanceProbes:       mysql.NewProbes(),
				}
				for _, host := range totalHosts {
					key := mysql.InstanceKey{Hostname: host, Port: clusterSettings.Port}
					addInstanceKey(&key, clusterSettings, clusterProbes.InstanceProbes)
				}
				throttler.mysqlClusterProbesChan <- clusterProbes
				return nil
			}

			if !clusterSettings.VitessSettings.IsEmpty() {
				log.Debugf("getting vitess data from %s", clusterSettings.VitessSettings.API)
				keyspace := clusterSettings.VitessSettings.Keyspace
				shard := clusterSettings.VitessSettings.Shard
				tablets, err := vitess.ParseTablets(clusterSettings.VitessSettings.API, keyspace, shard)
				if err != nil {
					return log.Errorf("Unable to get vitess hosts from %s, %s/%s: %+v", clusterSettings.VitessSettings.API, keyspace, shard, err)
				}
				log.Debugf("Read %+v hosts from vitess %s, %s/%s", len(tablets), clusterSettings.VitessSettings.API, keyspace, shard)
				clusterProbes := &mysql.ClusterProbes{
					ClusterName:      clusterName,
					IgnoreHostsCount: clusterSettings.IgnoreHostsCount,
					InstanceProbes:   mysql.NewProbes(),
				}
				for _, tablet := range tablets {
					key := mysql.InstanceKey{Hostname: tablet.MysqlHostname, Port: int(tablet.MysqlPort)}
					addInstanceKey(&key, clusterSettings, clusterProbes.InstanceProbes)
				}
				throttler.mysqlClusterProbesChan <- clusterProbes
				return nil
			}

			if !clusterSettings.StaticHostsSettings.IsEmpty() {
				clusterProbes := &mysql.ClusterProbes{
					ClusterName:    clusterName,
					InstanceProbes: mysql.NewProbes(),
				}
				for _, host := range clusterSettings.StaticHostsSettings.Hosts {
					key, err := mysql.ParseInstanceKey(host, clusterSettings.Port)
					if err != nil {
						return log.Errore(err)
					}
					addInstanceKey(key, clusterSettings, clusterProbes.InstanceProbes)
				}
				throttler.mysqlClusterProbesChan <- clusterProbes
				return nil
			}
			return log.Errorf("Could not find any hosts definition for cluster %s", clusterName)
		}()
	}
	return nil
}

// synchronous update of inventory
func (throttler *Throttler) updateMySQLClusterProbes(clusterProbes *mysql.ClusterProbes) error {
	log.Debugf("onMySQLClusterProbes: %s", clusterProbes.ClusterName)
	throttler.mysqlInventory.ClustersProbes[clusterProbes.ClusterName] = clusterProbes.InstanceProbes
	throttler.mysqlInventory.IgnoreHostsCount[clusterProbes.ClusterName] = clusterProbes.IgnoreHostsCount
	throttler.mysqlInventory.IgnoreHostsThreshold[clusterProbes.ClusterName] = clusterProbes.IgnoreHostsThreshold
	return nil
}

// synchronous aggregation of collected data
func (throttler *Throttler) aggregateMySQLMetrics() error {
	if !throttler.isLeader {
		return nil
	}
	for clusterName, probes := range throttler.mysqlInventory.ClustersProbes {
		metricName := fmt.Sprintf("mysql/%s", clusterName)
		ignoreHostsCount := throttler.mysqlInventory.IgnoreHostsCount[clusterName]
		ignoreHostsThreshold := throttler.mysqlInventory.IgnoreHostsThreshold[clusterName]
		aggregatedMetric := aggregateMySQLProbes(probes, clusterName, throttler.mysqlInventory.InstanceKeyMetrics, throttler.mysqlInventory.ClusterInstanceHttpChecks, ignoreHostsCount, config.Settings().Stores.MySQL.IgnoreDialTcpErrors, ignoreHostsThreshold)
		go throttler.aggregatedMetrics.Set(metricName, aggregatedMetric, cache.DefaultExpiration)
		if throttler.memcacheClient != nil {
			go func() {
				memcacheKey := fmt.Sprintf("%s/%s", throttler.memcachePath, metricName)
				value, err := aggregatedMetric.Get()
				if err != nil {
					throttler.memcacheClient.Delete(memcacheKey)
				} else {
					epochMillis := time.Now().UnixNano() / 1000000
					entryVal := fmt.Sprintf("%d:%.6f", epochMillis, value)
					throttler.memcacheClient.Set(&memcache.Item{Key: memcacheKey, Value: []byte(entryVal), Expiration: 1})
				}
			}()
		}
	}
	return nil
}

func (throttler *Throttler) pushStatusToExpVar() {
	metrics.DefaultRegistry.Each(func(metricName string, _ interface{}) {
		if strings.HasPrefix(metricName, "throttled_states.") {
			metrics.Get(metricName).(metrics.Gauge).Update(0)
		}
	})

	for appName := range throttler.ThrottledAppsSnapshot() {
		metrics.GetOrRegisterGauge(fmt.Sprintf("throttled_states.%s", appName), nil).Update(1)
	}
}

func (throttler *Throttler) getNamedMetric(metricName string) base.MetricResult {
	if metricResultVal, found := throttler.aggregatedMetrics.Get(metricName); found {
		return metricResultVal.(base.MetricResult)
	}
	return base.NoSuchMetric
}

func (throttler *Throttler) getMySQLClusterMetrics(clusterName string) (base.MetricResult, float64) {
	if thresholdVal, found := throttler.mysqlClusterThresholds.Get(clusterName); found {
		threshold, _ := thresholdVal.(float64)
		metricName := fmt.Sprintf("mysql/%s", clusterName)
		return throttler.getNamedMetric(metricName), threshold
	}

	return base.NoSuchMetric, 0
}

func (throttler *Throttler) aggregatedMetricsSnapshot() map[string]base.MetricResult {
	snapshot := make(map[string]base.MetricResult)
	for key, value := range throttler.aggregatedMetrics.Items() {
		metricResult, _ := value.Object.(base.MetricResult)
		snapshot[key] = metricResult
	}
	return snapshot
}

func (throttler *Throttler) expireThrottledApps() {
	now := time.Now()
	for appName, item := range throttler.throttledApps.Items() {
		appThrottle := item.Object.(*base.AppThrottle)
		if appThrottle.ExpireAt.Before(now) {
			throttler.UnthrottleApp(appName)
		}
	}
}

func (throttler *Throttler) ThrottleApp(appName string, expireAt time.Time, ratio float64) {
	throttler.throttledAppsMutex.Lock()
	defer throttler.throttledAppsMutex.Unlock()

	var appThrottle *base.AppThrottle
	now := time.Now()
	if object, found := throttler.throttledApps.Get(appName); found {
		appThrottle = object.(*base.AppThrottle)
		if !expireAt.IsZero() {
			appThrottle.ExpireAt = expireAt
		}
		if ratio >= 0 {
			appThrottle.Ratio = ratio
		}
	} else {
		if expireAt.IsZero() {
			expireAt = now.Add(DefaultThrottleTTLMinutes * time.Minute)
		}
		if ratio < 0 {
			ratio = DefaultThrottleRatio
		}
		appThrottle = base.NewAppThrottle(expireAt, ratio)
	}
	if appThrottle.ExpireAt.Before(now) {
		throttler.UnthrottleApp(appName)
	} else {
		throttler.throttledApps.Set(appName, appThrottle, cache.DefaultExpiration)
	}
}

func (throttler *Throttler) UnthrottleApp(appName string) {
	throttler.throttledApps.Delete(appName)
}

func (throttler *Throttler) IsAppThrottled(appName string) bool {
	if object, found := throttler.throttledApps.Get(appName); found {
		appThrottle := object.(*base.AppThrottle)
		if appThrottle.ExpireAt.Before(time.Now()) {
			// throttling cleanup hasn't purged yet, but it is expired
			return false
		}
		// handle ratio
		if rand.Float64() < appThrottle.Ratio {
			return true
		}
	}
	return false
}

func (throttler *Throttler) ThrottledAppsMap() (result map[string](*base.AppThrottle)) {
	result = make(map[string](*base.AppThrottle))

	for appName, item := range throttler.throttledApps.Items() {
		appThrottle := item.Object.(*base.AppThrottle)
		result[appName] = appThrottle
	}
	return result
}

func (throttler *Throttler) markRecentApp(appName string, remoteAddr string) {
	recentAppKey := fmt.Sprintf("%s/%s", appName, remoteAddr)
	throttler.recentApps.Set(recentAppKey, time.Now(), cache.DefaultExpiration)
}

func (throttler *Throttler) RecentAppsMap() (result map[string](*base.RecentApp)) {
	result = make(map[string](*base.RecentApp))

	for recentAppKey, item := range throttler.recentApps.Items() {
		recentApp := base.NewRecentApp(item.Object.(time.Time))
		result[recentAppKey] = recentApp
	}
	return result
}

// markMetricHealthy will mark the time "now" as the last time a given metric was checked to be "OK"
func (throttler *Throttler) markMetricHealthy(metricName string) {
	throttler.metricsHealth.Set(metricName, time.Now(), cache.DefaultExpiration)
}

// timeSinceMetricHealthy returns time elapsed since the last time a metric checked "OK"
func (throttler *Throttler) timeSinceMetricHealthy(metricName string) (timeSinceHealthy time.Duration, found bool) {
	if lastOKTime, found := throttler.metricsHealth.Get(metricName); found {
		return time.Since(lastOKTime.(time.Time)), true
	}
	return 0, false
}

func (throttler *Throttler) metricsHealthSnapshot() map[string](*base.MetricHealth) {
	snapshot := make(map[string](*base.MetricHealth))
	for key, value := range throttler.metricsHealth.Items() {
		lastHealthyAt, _ := value.Object.(time.Time)
		snapshot[key] = base.NewMetricHealth(lastHealthyAt)
	}
	return snapshot
}

func (throttler *Throttler) AppRequestMetricResult(appName string, metricResultFunc base.MetricResultFunc, denyApp bool) (metricResult base.MetricResult, threshold float64) {
	if denyApp {
		return base.AppDeniedMetric, 0
	}
	if throttler.IsAppThrottled(appName) {
		return base.AppDeniedMetric, 0
	}
	return metricResultFunc()
}<|MERGE_RESOLUTION|>--- conflicted
+++ resolved
@@ -32,14 +32,10 @@
 const throttledAppsSnapshotInterval = 5 * time.Second
 const recentAppsExpiration = time.Hour * 24
 
-<<<<<<< HEAD
 const nonDeprioritizedAppMapExpiration = time.Second
 const nonDeprioritizedAppMapInterval = 100 * time.Millisecond
 
-const defaultThrottleTTL = 60 * time.Minute
-=======
 const DefaultThrottleTTLMinutes = 60
->>>>>>> 6665f0a8
 const DefaultThrottleRatio = 1.0
 
 func init() {
