--- conflicted
+++ resolved
@@ -42,29 +42,17 @@
 }
 
 type MySQLConfigurationSettings struct {
-<<<<<<< HEAD
-	User               string
-	Password           string
-	MetricQuery        string
-	CacheMillis        int // optional, if defined then probe result will be cached, and future probes may use cached value
-	ThrottleThreshold  float64
-	Port               int    // Specify if different than 3306; applies to all clusters
-	IgnoreDialTcpErros bool   // Skip hosts where a metric cannot be retrieved due to TCP dial errors
-	IgnoreHostsCount   int    // Number of hosts that can be skipped/ignored even on error or on exceeding theesholds
-	HttpCheckPort      int    // port for HTTP check. -1 to disable.
-	HttpCheckPath      string // If non-empty, requires HttpCheckPort
-=======
 	User              string
 	Password          string
 	MetricQuery       string
 	CacheMillis       int // optional, if defined then probe result will be cached, and future probes may use cached value
 	ThrottleThreshold float64
 	Port              int      // Specify if different than 3306; applies to all clusters
+	IgnoreDialTcpErros bool   // Skip hosts where a metric cannot be retrieved due to TCP dial errors
 	IgnoreHostsCount  int      // Number of hosts that can be skipped/ignored even on error or on exceeding theesholds
 	HttpCheckPort     int      // port for HTTP check. -1 to disable.
 	HttpCheckPath     string   // If non-empty, requires HttpCheckPort
 	IgnoreHosts       []string // If non empty, substrings to indicate hosts to be ignored/skipped
->>>>>>> 41feee89
 
 	Clusters map[string](*MySQLClusterConfigurationSettings) // cluster name -> cluster config
 }
