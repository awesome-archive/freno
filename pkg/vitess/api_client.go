--- conflicted
+++ resolved
@@ -29,10 +29,12 @@
 }
 
 // NewManager returns a new manager for Vitess
-func NewManager(timeoutSec int) *Manager {
-	return &Manager{httpClient: http.Client{
-		Timeout: time.Duration(timeoutSec) * time.Second,
-	}}
+func NewManager(timeout time.Duration) *Manager {
+	return &Manager{
+		httpClient: http.Client{
+			Timeout: timeout,
+		},
+	}
 }
 
 func constructAPIURL(api string, keyspace string, shard string) (url string) {
@@ -56,13 +58,8 @@
 }
 
 // ParseTablets reads from vitess /api/ks_tablets/<keyspace>/[shard] and returns a
-<<<<<<< HEAD
-// tblet (mysql_hostname, mysql_port) listing
+// listing (mysql_hostname, mysql_port, type) of REPLICA tablets
 func (m *Manager) ParseTablets(api string, keyspace string, shard string) (tablets []Tablet, err error) {
-=======
-// listing (mysql_hostname, mysql_port, type) of REPLICA tablets
-func ParseTablets(api string, keyspace string, shard string) (tablets []Tablet, err error) {
->>>>>>> 435c726b
 	url := constructAPIURL(api, keyspace, shard)
 	resp, err := m.httpClient.Get(url)
 	if err != nil {
